{
  "files": [
    "README.md"
  ],
  "imageSize": 100,
  "commit": false,
  "commitType": "docs",
  "commitConvention": "angular",
  "contributors": [
    {
      "login": "fricoben",
      "name": "Fricoben",
      "avatar_url": "https://avatars.githubusercontent.com/u/78437165?v=4",
      "profile": "https://www.starknet.id/",
      "contributions": [
        "ideas",
        "fundingFinding",
        "projectManagement"
      ]
    },
    {
      "login": "enitrat",
      "name": "Mathieu",
      "avatar_url": "https://avatars.githubusercontent.com/u/60658558?v=4",
      "profile": "https://github.com/enitrat",
      "contributions": [
        "ideas",
        "code",
        "mentoring",
        "review",
        "projectManagement",
        "maintenance",
        "tool"
      ]
    },
    {
      "login": "Nadai2010",
      "name": "Nadai",
      "avatar_url": "https://avatars.githubusercontent.com/u/112663528?v=4",
      "profile": "https://github.com/Nadai2010",
      "contributions": [
        "translation"
      ]
    },
    {
      "login": "glihm",
      "name": "glihm",
      "avatar_url": "https://avatars.githubusercontent.com/u/7962849?v=4",
      "profile": "https://github.com/glihm",
      "contributions": [
        "code",
        "tool"
      ]
    },
    {
      "login": "ClementWalter",
      "name": "Clément Walter",
      "avatar_url": "https://avatars.githubusercontent.com/u/18620296?v=4",
      "profile": "https://www.linkedin.com/in/clementwalter/",
      "contributions": [
        "review"
      ]
    },
    {
      "login": "makluganteng",
      "name": "V.O.T",
      "avatar_url": "https://avatars.githubusercontent.com/u/74396818?v=4",
      "profile": "https://github.com/makluganteng",
      "contributions": [
        "code"
      ]
    },
    {
      "login": "rkdud007",
      "name": "Pia",
      "avatar_url": "https://avatars.githubusercontent.com/u/76558220?v=4",
      "profile": "https://github.com/rkdud007",
      "contributions": [
        "code",
        "blog"
      ]
    },
    {
      "login": "cryptonerdcn",
      "name": "cryptonerdcn",
      "avatar_url": "https://avatars.githubusercontent.com/u/97042744?v=4",
      "profile": "https://github.com/cryptonerdcn",
      "contributions": [
        "translation"
      ]
    },
    {
      "login": "MathiasTELITSINE",
      "name": "Argetlames",
      "avatar_url": "https://avatars.githubusercontent.com/u/95372106?v=4",
      "profile": "https://github.com/MathiasTELITSINE",
      "contributions": [
        "translation"
      ]
    },
    {
      "login": "julio4",
      "name": "julio4",
      "avatar_url": "https://avatars.githubusercontent.com/u/30329843?v=4",
      "profile": "http://julio4.com",
      "contributions": [
        "code",
        "tool"
      ]
    },
    {
      "login": "hgedia",
      "name": "Haresh Gedia",
      "avatar_url": "https://avatars.githubusercontent.com/u/32969555?v=4",
      "profile": "https://github.com/hgedia",
      "contributions": [
        "doc"
      ]
    },
    {
      "login": "Darlington02",
      "name": "Darlington Nnam",
      "avatar_url": "https://avatars.githubusercontent.com/u/75126961?v=4",
      "profile": "http://0xdarlington.disha.page",
      "contributions": [
        "code"
      ]
    },
    {
      "login": "tiagofneto",
      "name": "Tiago Neto",
      "avatar_url": "https://avatars.githubusercontent.com/u/46165861?v=4",
      "profile": "https://github.com/tiagofneto",
      "contributions": [
        "review"
      ]
    },
    {
      "login": "omahs",
      "name": "omahs",
      "avatar_url": "https://avatars.githubusercontent.com/u/73983677?v=4",
      "profile": "https://github.com/omahs",
      "contributions": [
        "code"
      ]
    },
    {
      "login": "shramee",
      "name": "Shramee Srivastav",
      "avatar_url": "https://avatars.githubusercontent.com/u/11048263?v=4",
      "profile": "http://shramee.me",
      "contributions": [
        "code"
      ]
    },
    {
      "login": "dbejarano820",
      "name": "Daniel Bejarano",
      "avatar_url": "https://avatars.githubusercontent.com/u/58019353?v=4",
      "profile": "https://github.com/dbejarano820",
      "contributions": [
        "code"
      ]
    },
    {
      "login": "TAdev0",
      "name": "Tristan",
      "avatar_url": "https://avatars.githubusercontent.com/u/122918260?v=4",
      "profile": "https://github.com/TAdev0",
      "contributions": [
        "code",
        "maintenance",
        "review"
      ]
    },
    {
      "login": "okhaimie-dev",
      "name": "okhai.stark ( Tony Stark )",
      "avatar_url": "https://avatars.githubusercontent.com/u/57156589?v=4",
      "profile": "https://okhaimie.com",
      "contributions": [
        "code"
      ]
    },
    {
      "login": "Uniblake",
      "name": "shwang",
      "avatar_url": "https://avatars.githubusercontent.com/u/31915926?v=4",
      "profile": "https://github.com/Uniblake",
      "contributions": [
        "code"
      ]
    },
    {
      "login": "kwkr",
      "name": "kwkr",
      "avatar_url": "https://avatars.githubusercontent.com/u/20127759?v=4",
      "profile": "https://github.com/kwkr",
      "contributions": [
        "code"
      ]
    },
    {
      "login": "ArnaudBD",
      "name": "ArnaudBD",
      "avatar_url": "https://avatars.githubusercontent.com/u/20355199?v=4",
      "profile": "https://github.com/ArnaudBD",
      "contributions": [
        "code"
      ]
    },
    {
      "login": "JimmyFate",
      "name": "Jimmy Fate",
      "avatar_url": "https://avatars.githubusercontent.com/u/158521482?v=4",
      "profile": "https://github.com/JimmyFate",
      "contributions": [
        "code"
      ]
    },
    {
      "login": "LeandroCarvajal",
      "name": "SimplementeCao",
      "avatar_url": "https://avatars.githubusercontent.com/u/99574021?v=4",
      "profile": "https://github.com/LeandroCarvajal",
      "contributions": [
        "code"
      ]
    },
    {
      "login": "LucasLvy",
      "name": "Lucas @ StarkWare",
      "avatar_url": "https://avatars.githubusercontent.com/u/70894690?v=4",
      "profile": "https://github.com/LucasLvy",
      "contributions": [
        "code"
      ]
    },
    {
      "login": "remybar",
      "name": "Rémy Baranx",
      "avatar_url": "https://avatars.githubusercontent.com/u/57539816?v=4",
      "profile": "https://github.com/remybar",
      "contributions": [
        "code"
      ]
    },
    {
      "login": "stevencartavia",
      "name": "Steven Cordero",
      "avatar_url": "https://avatars.githubusercontent.com/u/112043913?v=4",
      "profile": "https://github.com/stevencartavia",
      "contributions": [
        "doc"
      ]
    },
    {
      "login": "Symmaque",
      "name": "Symmaque",
      "avatar_url": "https://avatars.githubusercontent.com/u/50242998?v=4",
      "profile": "https://github.com/Symmaque",
      "contributions": [
        "doc",
        "code"
      ]
    },
    {
      "login": "No-bodyq",
      "name": "Asher",
      "avatar_url": "https://avatars.githubusercontent.com/u/141028690?v=4",
      "profile": "https://github.com/No-bodyq",
      "contributions": [
        "code"
      ]
    },
    {
      "login": "misicnenad",
      "name": "Nenad Misić",
      "avatar_url": "https://avatars.githubusercontent.com/u/19427053?v=4",
      "profile": "https://misicnenad.github.io",
      "contributions": [
        "doc",
        "code"
      ]
    },
    {
      "login": "TeddyNotBear",
      "name": "Teddy Not Bear",
      "avatar_url": "https://avatars.githubusercontent.com/u/106410805?v=4",
      "profile": "https://github.com/TeddyNotBear",
      "contributions": [
        "doc"
      ]
    },
    {
      "login": "zmalatrax",
      "name": "Malatrax",
      "avatar_url": "https://avatars.githubusercontent.com/u/71888134?v=4",
      "profile": "https://audithub.app",
      "contributions": [
        "doc",
        "code"
      ]
    },
    {
<<<<<<< HEAD
      "login": "chachaleo",
      "name": "Charlotte",
      "avatar_url": "https://avatars.githubusercontent.com/u/49371958?v=4",
      "profile": "https://github.com/chachaleo",
=======
      "login": "FriendlyLifeguard",
      "name": "Beeyoung",
      "avatar_url": "https://avatars.githubusercontent.com/u/55970530?v=4",
      "profile": "http://alankang.xyz",
>>>>>>> ca9272db
      "contributions": [
        "doc",
        "code"
      ]
    }
  ],
  "contributorsPerLine": 7,
  "skipCi": true,
  "repoType": "github",
  "repoHost": "https://github.com",
  "badgeTemplate": "[![All Contributors](https://img.shields.io/badge/all_contributors-<%= contributors.length %>-orange.svg?style=flat-square)](#contributors)",
  "projectName": "cairo-book",
  "projectOwner": "cairo-book"
}<|MERGE_RESOLUTION|>--- conflicted
+++ resolved
@@ -303,17 +303,20 @@
       ]
     },
     {
-<<<<<<< HEAD
+      "login": "FriendlyLifeguard",
+      "name": "Beeyoung",
+      "avatar_url": "https://avatars.githubusercontent.com/u/55970530?v=4",
+      "profile": "http://alankang.xyz",
+      "contributions": [
+        "doc",
+        "code"
+      ]
+    },
+    {
       "login": "chachaleo",
       "name": "Charlotte",
       "avatar_url": "https://avatars.githubusercontent.com/u/49371958?v=4",
       "profile": "https://github.com/chachaleo",
-=======
-      "login": "FriendlyLifeguard",
-      "name": "Beeyoung",
-      "avatar_url": "https://avatars.githubusercontent.com/u/55970530?v=4",
-      "profile": "http://alankang.xyz",
->>>>>>> ca9272db
       "contributions": [
         "doc",
         "code"
