--- conflicted
+++ resolved
@@ -190,12 +190,15 @@
       ]
     },
     {
-<<<<<<< HEAD
       "login": "JimmyFate",
       "name": "Jimmy Fate",
       "avatar_url": "https://avatars.githubusercontent.com/u/158521482?v=4",
       "profile": "https://github.com/JimmyFate",
-=======
+      "contributions": [
+        "code"
+      ]
+    },
+    {
       "login": "LeandroCarvajal",
       "name": "SimplementeCao",
       "avatar_url": "https://avatars.githubusercontent.com/u/99574021?v=4",
@@ -218,7 +221,6 @@
       "name": "Rémy Baranx",
       "avatar_url": "https://avatars.githubusercontent.com/u/57539816?v=4",
       "profile": "https://github.com/remybar",
->>>>>>> 8e2cbcad
       "contributions": [
         "code"
       ]
